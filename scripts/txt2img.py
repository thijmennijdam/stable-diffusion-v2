import argparse
import os
import cv2
from datetime import datetime
import torch
import numpy as np
from omegaconf import OmegaConf
from PIL import Image
from tqdm import tqdm, trange
from itertools import islice
from einops import rearrange
from torchvision.utils import make_grid
from pytorch_lightning import seed_everything
from torch import autocast
from contextlib import nullcontext
from imwatermark import WatermarkEncoder
import wandb
from dotenv import load_dotenv
from ldm.util import instantiate_from_config
from ldm.models.diffusion.ddim import DDIMSampler # Ensure this is your MODIFIED DDIMSampler
from ldm.models.diffusion.plms import PLMSSampler
from ldm.models.diffusion.dpm_solver import DPMSolverSampler
from ldm.models.diffusion.ddpm import CrossAttentionFusion
<<<<<<< HEAD
# Import PNO functions from scripts.pno
from scripts.vcf.pno import instantiate_clip_model_for_pno_trajectory_loss, optimize_prompt_noise_trajectory
from torchvision import transforms
=======
import sys
>>>>>>> 94fd331a


load_dotenv()
# REMOVED: torch.set_grad_enabled(False)

def str2bool(v):
    if isinstance(v, bool):
        return v
    if v.lower() in ('yes', 'true', 't', 'y', '1'):
        return True
    elif v.lower() in ('no', 'false', 'f', 'n', '0'):
        return False
    else:
        raise argparse.ArgumentTypeError('Boolean value expected.')

def chunk(it, size):
    it = iter(it)
    return iter(lambda: tuple(islice(it, size)), ())

def load_model_from_config(config, ckpt, device=torch.device("cuda"), verbose=False):
    print(f"Loading model from {ckpt}")
    pl_sd = torch.load(ckpt, map_location="cpu")
    if "global_step" in pl_sd:
        print(f"Global Step: {pl_sd['global_step']}")
    sd = pl_sd["state_dict"]
    model = instantiate_from_config(config.model)
    m, u = model.load_state_dict(sd, strict=False)
    if len(m) > 0 and verbose:
        print("missing keys:")
        print(m)
    if len(u) > 0 and verbose:
        print("unexpected keys:")
        print(u)

    if device == torch.device("cuda"):
        model.cuda()
    elif device == torch.device("cpu"):
        model.cpu()
        model.cond_stage_model.device = "cpu"
    else:
        raise ValueError(f"Incorrect device name. Received: {device}")
    model.eval()
    return model

def parse_args():
    parser = argparse.ArgumentParser()
    parser.add_argument(
        "--prompt",
        type=str,
        nargs="?",
        default="a professional photograph of an astronaut riding a triceratops",
        help="the prompt to render"
    )
    parser.add_argument(
        "--outdir",
        type=str,
        nargs="?",
        help="dir to write results to",
        default=f"outputs/txt2img-samples/{datetime.now().strftime('%d-%m-%Y_%H-%M-%S')}"
    )
    parser.add_argument(
        "--steps",
        type=int,
        default=50,
        help="number of ddim sampling steps",
    )
    parser.add_argument(
        "--plms",
        action='store_true',
        help="use plms sampling",
    )
    parser.add_argument(
        "--dpm",
        action='store_true',
        help="use DPM (2) sampler",
    )
    parser.add_argument(
        "--fixed_code",
        action='store_true',
        help="if enabled, uses the same starting code across all samples ",
    )
    parser.add_argument(
        "--ddim_eta",
        type=float,
        default=0.0,
        help="ddim eta (eta=0.0 corresponds to deterministic sampling",
    )
    parser.add_argument(
        "--n_iter",
        type=int,
        default=3,
        help="sample this often",
    )
    parser.add_argument(
        "--H",
        type=int,
        default=512,
        help="image height, in pixel space",
    )
    parser.add_argument(
        "--W",
        type=int,
        default=512,
        help="image width, in pixel space",
    )
    parser.add_argument(
        "--C",
        type=int,
        default=4,
        help="latent channels",
    )
    parser.add_argument(
        "--f",
        type=int,
        default=8,
        help="downsampling factor, most often 8 or 16",
    )
    parser.add_argument(
        "--n_samples",
        type=int,
        default=3,
        help="how many samples to produce for each given prompt. A.k.a batch size",
    )
    parser.add_argument(
        "--n_rows",
        type=int,
        default=0,
        help="rows in the grid (default: n_samples)",
    )
    parser.add_argument(
        "--scale",
        type=float,
        default=9.0,
        help="unconditional guidance scale: eps = eps(x, empty) + scale * (eps(x, cond) - eps(x, empty))",
    )
    parser.add_argument(
        "--from-file",
        type=str,
        help="if specified, load prompts from this file, separated by newlines",
    )
    parser.add_argument(
        "--config",
        type=str,
        default="configs/stable-diffusion/v2-inference.yaml",
        help="path to config which constructs model",
    )
    parser.add_argument(
        "--ckpt",
        type=str,
        help="path to checkpoint of model",
    )
    parser.add_argument(
        "--seed",
        type=int,
        default=42,
        help="the seed (for reproducible sampling)",
    )
    parser.add_argument(
        "--precision",
        type=str,
        help="evaluate at this precision",
        choices=["full", "autocast"],
        default="autocast"
    )
    parser.add_argument(
        "--repeat",
        type=int,
        default=1,
        help="repeat each prompt in file this often",
    )
    parser.add_argument(
        "--device",
        type=str,
        help="Device on which Stable Diffusion will be run",
        choices=["cpu", "cuda"],
        default="cuda"
    )
    parser.add_argument(
        "--torchscript",
        action='store_true',
        help="Use TorchScript",
    )
    parser.add_argument(
        "--ipex",
        action='store_true',
        help="Use Intel® Extension for PyTorch*",
    )
    parser.add_argument(
        "--bf16",
        action='store_true',
        help="Use bfloat16",
    )
    parser.add_argument(
        "--log_steps",
        nargs="+",
        type=int,
        default=[0, 10, 20, 30, 40, -1],  # -1 means final step
        help="Steps to log intermediate results at"
    )
    parser.add_argument(
        "--ref_img",
        type=str,
        default=None,
        help="Path to reference image"
    )
    parser.add_argument(
        "--ref_blend_weight",
        type=float,
        default=0.1,
        help="Blend weight for reference image. 1.0 corresponds to full destruction of information in init image. Used to balance the influence of the reference image and the prompt.",
    )
    parser.add_argument(
<<<<<<< HEAD
        "--aligner_model_path",
        type=str,
        default="weights/img2text_aligner_fixed/flickr30k_infonce/model_best.pth",
        help="Path to the aligner model. If not specified, the default model will be used.",
    )
    # PNO Trajectory specific arguments
    pno_group = parser.add_argument_group('Prompt-Noise Trajectory Optimization (PNO Trajectory)')
    pno_group.add_argument("--use_pno_trajectory", action='store_true', help="Enable PNO trajectory optimization.")
    pno_group.add_argument("--pno_steps", type=int, default=10, help="Number of PNO optimization steps.")
    pno_group.add_argument("--lr_prompt", type=float, default=1e-4, help="Learning rate for prompt in PNO.")
    pno_group.add_argument("--lr_noise", type=float, default=1e-4, help="Learning rate for noise in PNO.")
    pno_group.add_argument("--pno_noise_reg_gamma", type=float, default=0.5, help="Weight for PNO noise regularization.")
    pno_group.add_argument("--pno_noise_reg_k_power", type=int, default=1, help="k = 4^power for PNO regularization.")
    pno_group.add_argument("--pno_noise_reg_shuffles", type=int, default=20, help="Shuffles for PNO noise regularization.")
    pno_group.add_argument("--pno_disable_reg", action='store_true', help="Disable PNO noise regularization.")
    pno_group.add_argument("--pno_clip_grad_norm", type=float, default=1.0, help="Max norm for gradient clipping in PNO (0 to disable).")
    parser.add_argument(
=======
>>>>>>> 94fd331a
        "--ref_first",
        action='store_true',
        help="If set, reference image features will be concatenated before text features",
    )
    parser.add_argument(
        "--fusion_token_type",
        type=str,
        default="all",
        choices=["cls_only", "except_cls", "all"],
        help="Which image tokens to use for fusion: 'cls_only' (just CLS token), 'except_cls' (all except CLS), 'all' (all tokens)"
    )
    parser.add_argument(
        "--fusion_type",
        type=str,
        default="alpha_blend",
        choices=["alpha_blend", "cross_attention", "concat"],
        help="Use cross-attention fusion instead of concatenation"
    )
    # Aligner arguments
    parser.add_argument(
        "--aligner_version",
        type=str,
        default="v1",
        choices=["v1", "v2"],
        help="Aligner model version (v1 or v2)"
    )
    parser.add_argument(
        "--aligner_dataset",
        type=str,
        default="coco",
        help="Dataset used for training the aligner"
    )
    parser.add_argument(
        "--aligner_loss",
        type=str,
        default="infonce",
        choices=["infonce", "mmd", "mse"],
        help="Loss function used for training the aligner"
    )
    parser.add_argument(
        "--aligner_batch_size",
        type=int,
        default=64,
        help="Batch size used for training the aligner"
    )
    parser.add_argument(
        "--aligner_dropout",
        type=float,
        default=0.1,
        help="Dropout rate used for training the aligner"
    )
    parser.add_argument(
        "--aligner_exclude_cls",
        type=str2bool,
        default=True,
        const=True,
        nargs='?',
        help="Whether CLS token was excluded during aligner training"
    )
    
    opt = parser.parse_args()
    return opt

def put_watermark(img, wm_encoder=None):
    if wm_encoder is not None:
        img = cv2.cvtColor(np.array(img), cv2.COLOR_RGB2BGR)
        img = wm_encoder.encode(img, 'dwtDct')
        img = Image.fromarray(img[:, :, ::-1])
    return img

def main(opt):
    seed_everything(opt.seed)
    # Set project and entity name from environment variables
    opt.wandb_project = os.getenv("WANDB_PROJECT", "stable-diffusion-v2")
    opt.wandb_entity = os.getenv("WANDB_ENTITY", "FoMo-2025")

    config = OmegaConf.load(f"{opt.config}")
<<<<<<< HEAD
=======
    
    # Add aligner parameters to the model config if reference image is used
    if opt.ref_img:
        config.model.params.aligner_version = opt.aligner_version
        config.model.params.aligner_dropout = opt.aligner_dropout

>>>>>>> 94fd331a
    device = torch.device("cuda") if opt.device == "cuda" else torch.device("cpu")
    model = load_model_from_config(config, f"{opt.ckpt}", device)

    if opt.ref_img:
        model.set_blend_weight(opt.ref_blend_weight)
        model.set_use_ref_img(True)
        model.create_ref_img_encoder()

        # Construct aligner model path
        aligner_model_path = (
            f"weights/aligner_models/version_{opt.aligner_version}/"
            f"dataset_{opt.aligner_dataset}/"
            f"loss_{opt.aligner_loss}/"
            f"batch_{opt.aligner_batch_size}/"
            f"dropout_{opt.aligner_dropout}/"
            f"exclude_cls_{opt.aligner_exclude_cls}/"
            f"model_best.pth"
        )
        print(f"Loading aligner model from: {aligner_model_path}")
        model.create_image_to_text_aligner(aligner_model_path)
        model.ref_first = opt.ref_first
        model.fusion_token_type = opt.fusion_token_type
        model.fusion_type = opt.fusion_type

        # Create cross-attention fusion module if needed, using ref_blend_weight as alpha
        if opt.fusion_type == "cross_attention":
            model.cross_attention_fusion = CrossAttentionFusion(dim=1024, alpha=opt.ref_blend_weight).to(model.device)

    if opt.plms:
        sampler = PLMSSampler(model, device=device)
    elif opt.dpm:
        sampler = DPMSolverSampler(model, device=device)
    else:
        sampler = DDIMSampler(model, device=device)
        sampler.ddim_eta = opt.ddim_eta # Set eta on the sampler instance (needed for PNO)

    os.makedirs(opt.outdir, exist_ok=True)
    outpath = opt.outdir
    # save prompt to file
    with open(os.path.join(outpath, "prompt.txt"), "w") as f:
        f.write(opt.prompt)

    print("Creating invisible watermark encoder (see https://github.com/ShieldMnt/invisible-watermark)...")
    wm = "SDV2"
    wm_encoder = WatermarkEncoder()
    wm_encoder.set_watermark('bytes', wm.encode('utf-8'))

    batch_size = opt.n_samples
    n_rows = opt.n_rows if opt.n_rows > 0 else batch_size
    if not opt.from_file:
        prompt = opt.prompt
        assert prompt is not None
        data = [batch_size * [prompt]]

    else:
        print(f"reading prompts from {opt.from_file}")
        with open(opt.from_file, "r") as f:
            data = f.read().splitlines()
            data = [p for p in data for i in range(opt.repeat)]
            data = list(chunk(data, batch_size))

    sample_path = os.path.join(outpath, "samples")
    os.makedirs(sample_path, exist_ok=True)
    sample_count = 0
    base_count = len(os.listdir(sample_path))
    grid_count = len(os.listdir(outpath)) - 1

    start_code = None
    if opt.fixed_code:
        start_code = torch.randn([opt.n_samples, opt.C, opt.H // opt.f, opt.W // opt.f], device=device)


    if opt.ref_img:
        if os.path.exists(opt.ref_img):
            ref_image = Image.open(opt.ref_img).convert("RGB")
            ref_image = transforms.ToTensor()(ref_image).to(device).unsqueeze(0) 
            # scale to -1 to 1
            # ref_image = (ref_image - 0.5) * 2           
        else:
            print(f"Warning: Reference image {opt.ref_img} not found.")
            if opt.use_pno_trajectory: raise ValueError("PNO trajectory requires a valid --ref_img.")
            ref_image = None 
    elif opt.use_pno_trajectory:
        raise ValueError("--ref_img is mandatory when --use_pno_trajectory is enabled.")
    
    clip_image_encoder_pno, clip_preprocess_pno = (None, None)
    if opt.use_pno_trajectory:
        print("Instantiating CLIP model for PNO trajectory loss...")
        clip_image_encoder_pno, clip_preprocess_pno = instantiate_clip_model_for_pno_trajectory_loss(device=device)
    
    if opt.torchscript or opt.ipex:
        transformer = model.cond_stage_model.model
        unet = model.model.diffusion_model
        decoder = model.first_stage_model.decoder
        additional_context = torch.cpu.amp.autocast() if opt.bf16 else nullcontext()
        shape = [opt.C, opt.H // opt.f, opt.W // opt.f]

        if opt.bf16 and not opt.torchscript and not opt.ipex:
            raise ValueError('Bfloat16 is supported only for torchscript+ipex')
        if opt.bf16 and unet.dtype != torch.bfloat16:
            raise ValueError("Use configs/stable-diffusion/intel/ configs with bf16 enabled if " +
                             "you'd like to use bfloat16 with CPU.")
        if unet.dtype == torch.float16 and device == torch.device("cpu"):
            raise ValueError("Use configs/stable-diffusion/intel/ configs for your model if you'd like to run it on CPU.")

        if opt.ipex:
            import intel_extension_for_pytorch as ipex
            bf16_dtype = torch.bfloat16 if opt.bf16 else None
            transformer = transformer.to(memory_format=torch.channels_last)
            transformer = ipex.optimize(transformer, level="O1", inplace=True)

            unet = unet.to(memory_format=torch.channels_last)
            unet = ipex.optimize(unet, level="O1", auto_kernel_selection=True, inplace=True, dtype=bf16_dtype)

            decoder = decoder.to(memory_format=torch.channels_last)
            decoder = ipex.optimize(decoder, level="O1", auto_kernel_selection=True, inplace=True, dtype=bf16_dtype)

        if opt.torchscript:
            with torch.no_grad(), additional_context:
                # get UNET scripted
                if unet.use_checkpoint:
                    raise ValueError("Gradient checkpoint won't work with tracing. " +
                    "Use configs/stable-diffusion/intel/ configs for your model or disable checkpoint in your config.")

                img_in = torch.ones(2, 4, 96, 96, dtype=torch.float32)
                t_in = torch.ones(2, dtype=torch.int64)
                context = torch.ones(2, 77, 1024, dtype=torch.float32)
                scripted_unet = torch.jit.trace(unet, (img_in, t_in, context))
                scripted_unet = torch.jit.optimize_for_inference(scripted_unet)
                print(type(scripted_unet))
                model.model.scripted_diffusion_model = scripted_unet

                # get Decoder for first stage model scripted
                samples_ddim = torch.ones(1, 4, 96, 96, dtype=torch.float32)
                scripted_decoder = torch.jit.trace(decoder, (samples_ddim))
                scripted_decoder = torch.jit.optimize_for_inference(scripted_decoder)
                print(type(scripted_decoder))
                model.first_stage_model.decoder = scripted_decoder

        prompts = data[0]
        print("Running a forward pass to initialize optimizations")
        uc = None
        if opt.scale != 1.0:
            uc = model.get_learned_conditioning(batch_size * [""])
        if isinstance(prompts, tuple):
            prompts = list(prompts)

        with torch.no_grad(), additional_context:
            for _ in range(3):
                c = model.get_learned_conditioning(prompts)
            samples_ddim, _ = sampler.sample(S=5,
                                             conditioning=c,
                                             batch_size=batch_size,
                                             shape=shape,
                                             verbose=False,
                                             unconditional_guidance_scale=opt.scale,
                                             unconditional_conditioning=uc,
                                             eta=opt.ddim_eta,
                                             x_T=start_code)
            print("Running a forward pass for decoder")
            for _ in range(3):
                x_samples_ddim = model.decode_first_stage(samples_ddim)


    def clean(s):
        return s.replace(" ", "_").replace("/", "_").replace("-", "_").lower()

    wandb_run_name = (
        "pno" if opt.use_pno_trajectory else "standard"
        f"|fusion_type={opt.fusion_type}"
        f"|prompt={clean(opt.prompt)[:30]}"
        f"|ref_img={os.path.splitext(os.path.basename(opt.ref_img))[0] if opt.ref_img else 'noref'}"
        f"|alpha={opt.ref_blend_weight}"
        f"|aligner_v={opt.aligner_version}"
        f"|dataset={opt.aligner_dataset}"
        f"|loss={opt.aligner_loss}"
        f"|bs={opt.aligner_batch_size}"
        f"|dropout={opt.aligner_dropout}"
        f"|exclude_cls={opt.aligner_exclude_cls}"
    )

    opt.create_date = datetime.now().strftime("%d-%m-%Y_%H-%M-%S")

    wandb.init(
        project=opt.wandb_project, 
        entity=opt.wandb_entity,
        name=wandb_run_name,
        config=vars(opt), # add all the configs in the wandb run
    )


    outer_grad_context = nullcontext() if opt.use_pno_trajectory else torch.no_grad()
    precision_scope_device = opt.device if opt.device == "cuda" else "cpu"
    current_precision_scope = autocast(device_type=precision_scope_device, enabled=(opt.precision == "autocast" or opt.bf16))
    def wandb_img_callback(pred_x0, i):
                total_steps = opt.steps
                log_steps = [s if s >= 0 else total_steps-1 for s in opt.log_steps]
                
                if i not in log_steps:
                    return
                
                # Get current iteration and batch information from global variables
                iteration = wandb_img_callback.current_iteration
                prompt_idx = wandb_img_callback.current_prompt_idx
                
                # Initialize storage dict if needed
                if not hasattr(wandb_img_callback, 'stored_images'):
                    wandb_img_callback.stored_images = {}
                
                # Create a unique key for this batch
                batch_key = f"iter{iteration}_prompt{prompt_idx}_step{i}"
                
                # Convert to image format wandb can handle
                images = []
                for sample_idx, x_sample in enumerate(pred_x0):
                    x_sample = model.decode_first_stage(x_sample.unsqueeze(0))[0]
                    x_sample = torch.clamp((x_sample + 1.0) / 2.0, min=0.0, max=1.0)
                    x_sample = 255. * rearrange(x_sample.cpu().numpy(), 'c h w -> h w c')
                    images.append(wandb.Image(x_sample.astype(np.uint8), 
                                              caption=f"Iter {iteration}, Prompt {prompt_idx}, Sample {sample_idx}, Step {i}/{total_steps}"))
                
                # Store images under a unique key
                wandb_img_callback.stored_images[batch_key] = {
                    'images': images,
                    'step': i,
                    'iteration': iteration,
                    'prompt_idx': prompt_idx
                }
    
    # Initialize the static variables
    wandb_img_callback.current_iteration = 0
    wandb_img_callback.current_prompt_idx = 0
    wandb_img_callback.stored_images = {}
            
    with outer_grad_context, current_precision_scope, model.ema_scope():
        all_samples = list()

        for n in trange(opt.n_iter, desc="Sampling"):
            wandb_img_callback.current_iteration = n
            
            # Loop through batches of prompts from `data`
            for prompt_idx, prompts in enumerate(tqdm(data, desc="data")):
                wandb_img_callback.current_prompt_idx = prompt_idx

                current_batch_size = len(prompts) # Actual number of prompts in this batch
                shape = [opt.C, opt.H // opt.f, opt.W // opt.f] 
                
                x_samples = None # Will hold [0,1] image tensors for this batch

                if opt.use_pno_trajectory:
                    print(f"\nInitiating PNO Trajectory for {current_batch_size} prompt(s) from batch {prompt_idx} individually...")
                    pno_batch_outputs_list = [] 
                    # In PNO mode, we run optimization for each prompt in the current "batch" from `data`
                    # This is equivalent to `opt.n_samples` independent PNO runs if `data` had one batch of replicated prompts.
                    for p_idx_in_current_batch, single_prompt_text in enumerate(prompts):
                        print(f"  PNO Run {p_idx_in_current_batch+1}/{current_batch_size} for prompt: '{single_prompt_text}'")
                        
                        pno_img_tensor = optimize_prompt_noise_trajectory(
                            model_ldm=model, sampler_ldm=sampler, 
                            clip_image_encoder_for_loss=clip_image_encoder_pno, 
                            clip_preprocess_for_loss=clip_preprocess_pno,
                            text_prompt=single_prompt_text,
                            ref_image=ref_image,
                            opt_cmd=opt, device=device
                        )
                        if pno_img_tensor is not None:
                            pno_batch_outputs_list.append(pno_img_tensor) # These are [-1,1]
                    
                    if pno_batch_outputs_list:
                        x_samples_from_pno_raw = torch.cat(pno_batch_outputs_list, dim=0) 
                        x_samples = torch.clamp((x_samples_from_pno_raw + 1.0) / 2.0, min=0.0, max=1.0)
                    else:
                        print(f"Warning: PNO trajectory yielded no results for prompt batch {prompt_idx}.")
                        continue 

                else: # Standard Pipeline
                    print(f"\nRunning Standard Pipeline for batch {prompt_idx+1} (Size: {current_batch_size})")
                    uc = None
                    if opt.scale != 1.0:
                        uc = model.get_learned_conditioning(current_batch_size * [""])
                    
                    if opt.ref_img:        
                        c = model.get_learned_conditioning(prompts, ref_image=ref_image)
                    else:
                        c = model.get_learned_conditioning(prompts)
                    
                    current_batch_start_code = None
                    if opt.fixed_code:
                        if 'fixed_start_code_base' not in locals() or fixed_start_code_base is None:
                             fixed_start_code_base = torch.randn([opt.n_samples, opt.C, opt.H // opt.f, opt.W // opt.f], device=device)
                        current_batch_start_code = fixed_start_code_base[:current_batch_size]


                    samples_latent, _ = sampler.sample( 
                        S=opt.steps,
                        conditioning=c,
                        batch_size=current_batch_size,
                        shape=shape,
                        verbose=False,
                        unconditional_guidance_scale=opt.scale,
                        unconditional_conditioning=uc,
                        eta=opt.ddim_eta,
                        x_T=current_batch_start_code,
                        img_callback=wandb_img_callback 
                    )
                    x_samples = model.decode_first_stage(samples_latent) 
                    x_samples = torch.clamp((x_samples + 1.0) / 2.0, min=0.0, max=1.0) 

                # Common processing after batch generation (PNO or Standard)
                if x_samples is not None:
                    all_samples.append(x_samples.cpu())

                    # Saving individual samples
                    for x_sample_tensor_normalized in x_samples: 
                        img_np_to_save = 255. * rearrange(x_sample_tensor_normalized.cpu().numpy(), 'c h w -> h w c')
                        img_pil_to_save = Image.fromarray(img_np_to_save.astype(np.uint8))
                        img_pil_to_save = put_watermark(img_pil_to_save, wm_encoder)
                        img_pil_to_save.save(os.path.join(sample_path, f"{base_count:05}.png"))
                        base_count += 1
        
        # Log collected intermediate DDIM images from standard pipeline
        if wandb_img_callback.stored_images:
            step_to_batch_images_map = {} # Renamed from step_to_batch
            for unique_call_key, call_data_dict in wandb_img_callback.stored_images.items():
                actual_ddim_step = call_data_dict['step']
                images_from_call = call_data_dict['images']
                if actual_ddim_step not in step_to_batch_images_map:
                    step_to_batch_images_map[actual_ddim_step] = []
                step_to_batch_images_map[actual_ddim_step].extend(images_from_call)

            sorted_ddim_steps_logged = sorted(step_to_batch_images_map.keys())
            for wandb_log_idx, ddim_s_val in enumerate(sorted_ddim_steps_logged):
                all_imgs_for_this_ddim_s = step_to_batch_images_map[ddim_s_val]
                if all_imgs_for_this_ddim_s:
                    wandb.log({"Standard DDIM Intermediate Samples": all_imgs_for_this_ddim_s}, step=wandb_log_idx) 
            wandb_img_callback.stored_images = {} 

        if all_samples:
            grid_tensor_all = torch.cat(all_samples, dim=0)
            grid_display_rows = n_rows
            if grid_tensor_all.shape[0] == 0: print("Warning: No samples for grid.")
            elif grid_tensor_all.shape[0] < grid_display_rows : grid_display_rows = grid_tensor_all.shape[0]
            
            if grid_tensor_all.shape[0] > 0:
                grid = make_grid(grid_tensor_all, nrow=grid_display_rows if grid_display_rows > 0 else 1)
                grid_numpy = 255. * rearrange(grid, 'c h w -> h w c').numpy()
                grid_pil = Image.fromarray(grid_numpy.astype(np.uint8))
                grid_pil = put_watermark(grid_pil, wm_encoder)
                grid_pil.save(os.path.join(outpath, f'grid-{grid_count:04}.png'))
                grid_count += 1
    
    wandb.finish()
    print(f"Your samples are ready and waiting for you here: \n{outpath} \nEnjoy.")

if __name__ == "__main__":
    cmd_opt = parse_args()
    if cmd_opt.use_pno_trajectory and cmd_opt.ddim_eta == 0.0:
        print("Warning: PNO trajectory for intermediate noises is most effective when --ddim_eta > 0.")
    if not cmd_opt.ckpt: raise ValueError("Please specify checkpoint path with --ckpt")
    if not os.path.exists(cmd_opt.ckpt): raise FileNotFoundError(f"Checkpoint not found: {cmd_opt.ckpt}")
    if not os.path.exists(cmd_opt.config): raise FileNotFoundError(f"Config not found: {cmd_opt.config}")

    main(cmd_opt)<|MERGE_RESOLUTION|>--- conflicted
+++ resolved
@@ -21,17 +21,11 @@
 from ldm.models.diffusion.plms import PLMSSampler
 from ldm.models.diffusion.dpm_solver import DPMSolverSampler
 from ldm.models.diffusion.ddpm import CrossAttentionFusion
-<<<<<<< HEAD
 # Import PNO functions from scripts.pno
 from scripts.vcf.pno import instantiate_clip_model_for_pno_trajectory_loss, optimize_prompt_noise_trajectory
 from torchvision import transforms
-=======
-import sys
->>>>>>> 94fd331a
-
 
 load_dotenv()
-# REMOVED: torch.set_grad_enabled(False)
 
 def str2bool(v):
     if isinstance(v, bool):
@@ -239,13 +233,6 @@
         default=0.1,
         help="Blend weight for reference image. 1.0 corresponds to full destruction of information in init image. Used to balance the influence of the reference image and the prompt.",
     )
-    parser.add_argument(
-<<<<<<< HEAD
-        "--aligner_model_path",
-        type=str,
-        default="weights/img2text_aligner_fixed/flickr30k_infonce/model_best.pth",
-        help="Path to the aligner model. If not specified, the default model will be used.",
-    )
     # PNO Trajectory specific arguments
     pno_group = parser.add_argument_group('Prompt-Noise Trajectory Optimization (PNO Trajectory)')
     pno_group.add_argument("--use_pno_trajectory", action='store_true', help="Enable PNO trajectory optimization.")
@@ -258,8 +245,6 @@
     pno_group.add_argument("--pno_disable_reg", action='store_true', help="Disable PNO noise regularization.")
     pno_group.add_argument("--pno_clip_grad_norm", type=float, default=1.0, help="Max norm for gradient clipping in PNO (0 to disable).")
     parser.add_argument(
-=======
->>>>>>> 94fd331a
         "--ref_first",
         action='store_true',
         help="If set, reference image features will be concatenated before text features",
@@ -337,15 +322,12 @@
     opt.wandb_entity = os.getenv("WANDB_ENTITY", "FoMo-2025")
 
     config = OmegaConf.load(f"{opt.config}")
-<<<<<<< HEAD
-=======
     
     # Add aligner parameters to the model config if reference image is used
     if opt.ref_img:
         config.model.params.aligner_version = opt.aligner_version
         config.model.params.aligner_dropout = opt.aligner_dropout
 
->>>>>>> 94fd331a
     device = torch.device("cuda") if opt.device == "cuda" else torch.device("cpu")
     model = load_model_from_config(config, f"{opt.ckpt}", device)
 
